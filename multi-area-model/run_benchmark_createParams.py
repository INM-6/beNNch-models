import numpy as np
import os
import sys
import json
import nest

from multiarea_model import MultiAreaModel, MultiAreaModel_3
from config import base_path
from start_jobs import start_job
from figures.Schmidt2018_dyn.network_simulations import NEW_SIM_PARAMS

N_scaling = float(sys.argv[1])
num_processes = int(sys.argv[2])
local_num_threads = int(sys.argv[3])
t_sim = float(sys.argv[4])
K_scaling = float(sys.argv[5])
data_path = sys.argv[6]
data_folder_hash = sys.argv[7]
# Fig3: corresponds to figure 3 in schmidt et al. 2018: Groundstate
mam_state = sys.argv[8]
# Fig5: corresponds to figure 5 in schmidt et al. 2018: Metastable
rng_seed = int(sys.argv[9])
t_presim = float(sys.argv[10])
record_spikes = bool(sys.argv[11])
morph = bool(sys.argv[12])

if mam_state == 'ground':
    figure = 'Fig3'
elif mam_state == 'metastable':
    figure = 'Fig5'
else:
    raise KeyError('No network state selected. Choose between "ground" and\
                   "metastable" state in the config file.')
network_params, _ = NEW_SIM_PARAMS[figure][0]

network_params['connection_params']['K_stable'] = os.path.join(
    base_path, 'K_stable.npy')
network_params['N_scaling'] = N_scaling
network_params['K_scaling'] = K_scaling
network_params['fullscale_rates'] = os.path.join(
    base_path, 'tests/fullscale_rates.json')

sim_params = {'t_sim': t_sim,
              't_presim': t_presim,
              'num_processes': num_processes,
<<<<<<< HEAD
              'local_num_threads': 1,
              'recording_dict': {'record_vm': False}}
=======
              'local_num_threads': local_num_threads,
              'morph': morph,
              'recording_dict': {'record_vm': False},
              }
>>>>>>> 1225ff76

if not record_spikes:
    sim_params['recording_dict']['areas_recorded'] = []

theory_params = {'dt': 0.1}

os.mkdir(os.path.join(data_path, data_folder_hash))

try:
    nest.version()
    NEST_version = '2'
except:
    nest.__version__
    NEST_version = '3'

if NEST_version == '2':
    print("NEST version 2.x\n")
    sim_params['master_seed'] = rng_seed
    M = MultiAreaModel(network_params, simulation=True,
                       sim_spec=sim_params,
                       theory=True,
                       theory_spec=theory_params,
                       data_path=data_path,
                       data_folder_hash=data_folder_hash)
elif NEST_version == '3':
    print("NEST version 3.0\n")
    sim_params['rng_seed'] = rng_seed
    M = MultiAreaModel_3(network_params, simulation=True,
                         sim_spec=sim_params,
                         theory=True,
                         theory_spec=theory_params,
                         data_path=data_path,
                         data_folder_hash=data_folder_hash)

print(M.label)
print(M.simulation.label)

p, r = M.theory.integrate_siegert()
print("Mean-field theory predicts an average "
      "rate of {0:.3f} spikes/s across all populations.".format(np.mean(r[:, -1])))

start_job(M.simulation.label, data_path, data_folder_hash)<|MERGE_RESOLUTION|>--- conflicted
+++ resolved
@@ -43,15 +43,9 @@
 sim_params = {'t_sim': t_sim,
               't_presim': t_presim,
               'num_processes': num_processes,
-<<<<<<< HEAD
               'local_num_threads': 1,
               'recording_dict': {'record_vm': False}}
-=======
-              'local_num_threads': local_num_threads,
-              'morph': morph,
-              'recording_dict': {'record_vm': False},
               }
->>>>>>> 1225ff76
 
 if not record_spikes:
     sim_params['recording_dict']['areas_recorded'] = []
